# bw_interface_schemas

[![PyPI](https://img.shields.io/pypi/v/bw_interface_schemas.svg)][pypi status]
[![Status](https://img.shields.io/pypi/status/bw_interface_schemas.svg)][pypi status]
[![Python Version](https://img.shields.io/pypi/pyversions/bw_interface_schemas)][pypi status]
[![License](https://img.shields.io/pypi/l/bw_interface_schemas)][license]

## About

`bw_interface_schemas` defines a set of [pydantic](https://docs.pydantic.dev/2.0/) classes which will be the fundamental data schema for Brightway Cloud, the next iteration of the Brightway LCA software ecosystem. These schemas provide clear and consistent graph-based interfaces between Brightway software libraries, and simplify and harmonize the way data was modeled and stored in Brightway.

<<<<<<< HEAD
We have chosen to model all data in a graph, as a list of nodes and edges. This includes inventory data, which models how processes consume and produce products to form supply chains. It also includes impact assessment, where elementary flows are linked to impact categories via characterization edges, and data organization. Now both projects and products systems are also in the graph, and process and product nodes are linked to product systems via `belongs_to` relationship edges.
=======
We have chosen to model all data in a directed graph, i.e. as nodes and (directed) edges. This includes inventory data, which models how processes consume and produce products to form supply chains, but also includes impact assessment, where elementary flows are linked to impact categories via characterization edges, and collections, where processes and products belong to databases.
>>>>>>> 410f5abe

## Example

Here is our standard bicycle production example in the new paradigm:

<img src="example.png">

You can see this graph in code in `tests/conftest.py`.

## Motivation

In previous Brightway versions, the libraries were tightly coupled, and the schemas for passing data between Python libraries or with other software were never explicitly defined or custom-developed. This led to a chaos of utility conversion functions without any guarantees on broad format or on the availability of specific attributes.

The approach in `bw_interface_schemas` allows for a more modular approach, where Brightway IO libraries can work with multiple data stores or data generation and manipulation packages. The definition of nodes and edges is clear, and using `pydantic` gives us reasonable error messages and validation performance.

We have also fixed some poor design choices in older Brightway versions. For example, previously edges were defined on nodes: `node['exchanges'] = list`. In this schema, the `node` was *always* the edge `target`, even if that didn't make any sense. So emissions were inputs, goods being produced were inputs, etc. Edges also had to be quantitative, so dummy values were added to make proxies for qualitative edges.

Another poor design choice was storing some aspects of the graph outside of the graph. Things like project, databases, impact categories, and other LCIA objects, were stored in a different format (JSON or pickle) in a separate place (filesystem instead of relational database). We now unify these concepts and their data schemas in single graph.

## Design decisions

* All data is in a graph. That means that the only way we have to express data is nodes linked with edges. A single graph can provide all the information in a project.
* Add attribute data is stored as JSON-serializable values.
* Nodes have identifiers. We stores nodes as a dictionary, where the identifiers are the keys. Edge `source` and `target` attributes refer to these identifiers. Identifiers can be strings or integers, and their label in the node datasets themselves is flexible.
* Nodes and edges have types, and type labels are given in a set of `Enum` classes. These types correspond with pydantic classes which include custom data attributes and validation functions.
* Edges have direction, and their direction is meaningful. For example, a process producing a product would have an edge from (`source`) the process to (`target`) a product. If the product was consumed as an input of the process, the product would be the `source` and the process would be the `target`. The same logic applies to processes and elementary flows.
* The technosphere part of the graph has a strict product -> process -> product pattern. Edges between processes and products must state whether or not they are functional. A functional edge is one where the modeller has indicated that the product being consumed or produced is one of the functions of the process.
* Processes are located in time and space. Products can be generic (their attributes apply regardless of where or when the product is produced or consumed, such as products meeting some standard), or can have spatio-temporal specificity (the sulfur content or energetic density of natural gas varies across time and space).
* Elementary flows and products can refer to the same underlying concepts, but are distinct nodes. For example, carbon dioxide has industrial uses and is also an important air resource and emission, but because it operates in different contexts in all three cases, it is modeled as different objects. Biosphere edges always link process nodes to elementary flow nodes, and elementary flow nodes cannot operate in the technosphere.
* There is no rigid normalization pattern. Edges allow for some degree of normalization (edge source and targets act like foreign keys to nodes), but other attributes like units are not normalized. Our intent is to specify some of these non-normalized attributes in the [Sentier.dev](https://vocab.sentier.dev/en-US/) vocabulary, and to develop practical approaches to other tricky attributes like location.

## Tags, properties, or dataset attributes?

* Tags are for choosing from an already known set of possibilities where more than one node could share the same value.
* Properties are for numeric values which describe the object's attributes or performance.
* Dataset attributes (i.e. `node['foo']`) are for everything else.

As always, [hard cases make bad law](https://en.wikipedia.org/wiki/Hard_cases_make_bad_law), and some things could fit into multiple possible buckets. We will expand and clarify this distinction with more experience.

## Comparison with Brightway2

These new interfaces break backwards compatibility. We do not take such steps lightly; these changes were necessary to include product systems, projects, and methods in the same data store as other nodes and edges, and to add sanity checks and simpler code paths to building correct supply chain models.

Our approach has the following advantages:

* Edge `source` and `target` attributes now correctly indicate direction. Previously production edges had the product being produced as an input. Similarly, elementary flows being emitted were still modeled as inputs.
* Removal of implicit production edges. These seemed like a convenience but ultimately led to many hacks and difficult to diagnose incorrect behaviour for users.
* Removal of edge `type` labels which were at best confusing and sometimes incorrect. Edges now have a small set of possible types which only indicates the matrix they can be used in, and explicit instead of implicit direction.
* Clear separation of processes and products. Processes can only consume and produce products, and vice-versa. The previous allowance of chimaera processes which acted as products made modelling of multifunctional processes difficult and error-prone.
* The single graph format with LCI and LCIA nodes can sensibly model impact assessment data. Previously impact assessment data had to pretend to be inventory databases in `bw2io`.
* A unified data format which is identical in Python and JSON. This makes serialization, data storage, and exchange across systems and languages much easier.
* Pydantic validation provides usable feedback and prevents data errors entering the database.

## Installation

You can install _bw_interface_schemas_ via [pip] from [PyPI]:

```console
$ pip install bw_interface_schemas
```

## Contributing

Contributions are very welcome.
To learn more, see the [Contributor Guide][Contributor Guide].

## License

Distributed under the terms of the [MIT license][License],
_bw_interface_schemas_ is free and open source software.

## Issues

If you encounter any problems,
please [file an issue][Issue Tracker] along with a detailed description.


<!-- github-only -->

[command-line reference]: https://bw_interface_schemas.readthedocs.io/en/latest/usage.html
[License]: https://github.com/brightway-lca/bw_interface_schemas/blob/main/LICENSE
[Contributor Guide]: https://github.com/brightway-lca/bw_interface_schemas/blob/main/CONTRIBUTING.md
[Issue Tracker]: https://github.com/brightway-lca/bw_interface_schemas/issues<|MERGE_RESOLUTION|>--- conflicted
+++ resolved
@@ -9,11 +9,7 @@
 
 `bw_interface_schemas` defines a set of [pydantic](https://docs.pydantic.dev/2.0/) classes which will be the fundamental data schema for Brightway Cloud, the next iteration of the Brightway LCA software ecosystem. These schemas provide clear and consistent graph-based interfaces between Brightway software libraries, and simplify and harmonize the way data was modeled and stored in Brightway.
 
-<<<<<<< HEAD
 We have chosen to model all data in a graph, as a list of nodes and edges. This includes inventory data, which models how processes consume and produce products to form supply chains. It also includes impact assessment, where elementary flows are linked to impact categories via characterization edges, and data organization. Now both projects and products systems are also in the graph, and process and product nodes are linked to product systems via `belongs_to` relationship edges.
-=======
-We have chosen to model all data in a directed graph, i.e. as nodes and (directed) edges. This includes inventory data, which models how processes consume and produce products to form supply chains, but also includes impact assessment, where elementary flows are linked to impact categories via characterization edges, and collections, where processes and products belong to databases.
->>>>>>> 410f5abe
 
 ## Example
 
