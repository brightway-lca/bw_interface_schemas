import pytest

import bw_interface_schemas as schema


@pytest.fixture
def bike_as_dict() -> dict:
    return {
        "nodes": {
            "bike_db": {
<<<<<<< HEAD
                "node_type": "database",
=======
                "node_type": "product_system",
>>>>>>> 79bc85b3
                "name": "bike_db",
                "license": "CC-BY",
            },
            "natural gas extraction": {
                "node_type": "process",
                "name": "natural gas extraction",
                "location": "NO",
            },
            "natural gas": {
                "node_type": "product",
                "name": "natural gas",
                "unit": "MJ",
            },
            "carbon fibre production": {
                "node_type": "process",
                "name": "carbon fibre production",
                "location": "DE",
            },
            "carbon fibre": {
                "node_type": "product",
                "name": "carbon fibre",
                "unit": "kg",
            },
            "bike manufacturing": {
                "node_type": "process",
                "name": "bike manufacturing",
                "location": "DK",
            },
            "bicycle": {
                "node_type": "product",
                "name": "bicycle",
                "unit": "number",
            },
            "CO2": {
                "node_type": "elementary_flow",
                "name": "CO2",
                "context": ["air"],
                "unit": "kg",
            },
            "IPCC": {
                "node_type": "impact_assessment_method",
                "name": "IPCC",
                "license": "CC-BY",
            },
            "IPCC - 100 years": {
                "node_type": "impact_category",
                "name": ["IPCC", "100 years"],
                "unit": "kg CO2-eq.",
            },
        },
        "edges": [
            {
                "edge_type": "belongs_to",
                "source": "IPCC - 100 years",
                "target": "IPCC",
            },
            {
                "edge_type": "characterization",
                "amount": 1.0,
                "source": "CO2",
                "target": "IPCC - 100 years",
            },
            {
                "edge_type": "biosphere",
                "amount": 26.6,
                "source": "carbon fibre production",
                "target": "CO2",
            },
            {
                "edge_type": "technosphere",
                "amount": 1,
                "source": "bike manufacturing",
                "target": "bicycle",
                "functional": True,
            },
            {
                "edge_type": "technosphere",
                "amount": 1,
                "source": "natural gas extraction",
                "target": "natural gas",
                "functional": True,
            },
            {
                "edge_type": "technosphere",
                "amount": 1,
                "source": "carbon fibre production",
                "target": "carbon fibre",
                "functional": True,
            },
            {
                "edge_type": "technosphere",
                "amount": 237,
                "source": "natural gas",
                "target": "carbon fibre production",
            },
            {
                "edge_type": "technosphere",
                "amount": 2.5,
                "source": "carbon fibre",
                "target": "bike manufacturing",
            },
        ]
        + [
            {
                "edge_type": "belongs_to",
                "source": node,
                "target": "bike_db",
            }
            for node in (
                "natural gas extraction",
                "natural gas",
                "carbon fibre production",
                "carbon fibre",
                "bike manufacturing",
                "bicycle",
                "CO2",
            )
        ],
    }


@pytest.fixture
def bike_as_graph(bike_as_dict) -> schema.Graph:
    return schema.load_graph(bike_as_dict)<|MERGE_RESOLUTION|>--- conflicted
+++ resolved
@@ -8,11 +8,7 @@
     return {
         "nodes": {
             "bike_db": {
-<<<<<<< HEAD
-                "node_type": "database",
-=======
                 "node_type": "product_system",
->>>>>>> 79bc85b3
                 "name": "bike_db",
                 "license": "CC-BY",
             },
